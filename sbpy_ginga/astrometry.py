--- conflicted
+++ resolved
@@ -8,13 +8,9 @@
 
 __all__ = ["Astrometry"]
 
-<<<<<<< HEAD
+from packaging.version import Version
 from typing import Any, Dict, List, Optional, Tuple, Union
 
-=======
-from packaging.version import Version
-from typing import Any, List, Optional, Tuple, Union
->>>>>>> 7dbe855f
 import numpy as np
 from astropy.coordinates import Angle
 
